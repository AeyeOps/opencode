--- conflicted
+++ resolved
@@ -972,15 +972,4 @@
 	}
 
 	return "", fmt.Errorf("GitHub token not found in standard locations")
-}
-<<<<<<< HEAD
-=======
-
-// SetupLogging configures the logging system based on the config.
-func SetupLogging(cfg *Config) error {
-	_ = cfg
-	// Logging configuration is not yet implemented. This placeholder avoids
-	// compile errors until the feature is completed.
-	return nil
-}
->>>>>>> 8a70335d
+}