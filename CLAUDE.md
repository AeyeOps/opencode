--- conflicted
+++ resolved
@@ -53,8 +53,4 @@
 
 ## Documentation Guidelines
 
-<<<<<<< HEAD
-- All generated documents, unless otherwise instructed, should be placed in `docs/`.
-=======
-- All generated documents unless otherwise instructed should default to be placed in `docs/` and use standard Markdown format. Ensure each file ends with a newline.
->>>>>>> ad1d0933
+- All generated documents unless otherwise instructed should default to be placed in `docs/` and use standard Markdown format. Ensure each file ends with a newline.